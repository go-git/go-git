package sideband

import (
	"bytes"
	"errors"
	"io"
	"testing"

	"github.com/go-git/go-git/v5/plumbing/format/pktline"

	. "gopkg.in/check.v1"
)

func Test(t *testing.T) { TestingT(t) }

type SidebandSuite struct{}

var _ = Suite(&SidebandSuite{})

func (s *SidebandSuite) TestDecode(c *C) {
	expected := []byte("abcdefghijklmnopqrstuvwxyz")

	buf := bytes.NewBuffer(nil)
	pktline.Write(buf, PackData.WithPayload(expected[0:8]))
	pktline.Write(buf, ProgressMessage.WithPayload([]byte{'F', 'O', 'O', '\n'}))
	pktline.Write(buf, PackData.WithPayload(expected[8:16]))
	pktline.Write(buf, PackData.WithPayload(expected[16:26]))

	content := make([]byte, 26)
	d := NewDemuxer(Sideband64k, buf)
	n, err := io.ReadFull(d, content)
	c.Assert(err, IsNil)
	c.Assert(n, Equals, 26)
	c.Assert(content, DeepEquals, expected)
}

func (s *SidebandSuite) TestDecodeMoreThanContain(c *C) {
	expected := []byte("abcdefghijklmnopqrstuvwxyz")

	buf := bytes.NewBuffer(nil)
	pktline.Write(buf, PackData.WithPayload(expected))

	content := make([]byte, 42)
	d := NewDemuxer(Sideband64k, buf)
	n, err := io.ReadFull(d, content)
	c.Assert(err, Equals, io.ErrUnexpectedEOF)
	c.Assert(n, Equals, 26)
	c.Assert(content[0:26], DeepEquals, expected)
}

func (s *SidebandSuite) TestDecodeWithError(c *C) {
	expected := []byte("abcdefghijklmnopqrstuvwxyz")

	buf := bytes.NewBuffer(nil)
	pktline.Write(buf, PackData.WithPayload(expected[0:8]))
	pktline.Write(buf, ErrorMessage.WithPayload([]byte{'F', 'O', 'O', '\n'}))
	pktline.Write(buf, PackData.WithPayload(expected[8:16]))
	pktline.Write(buf, PackData.WithPayload(expected[16:26]))

	content := make([]byte, 26)
	d := NewDemuxer(Sideband64k, buf)
	n, err := io.ReadFull(d, content)
	c.Assert(err, ErrorMatches, "unexpected error: FOO\n")
	c.Assert(n, Equals, 8)
	c.Assert(content[0:8], DeepEquals, expected[0:8])
}

type mockReader struct{}

func (r *mockReader) Read([]byte) (int, error) { return 0, errors.New("foo") }

func (s *SidebandSuite) TestDecodeFromFailingReader(c *C) {
	content := make([]byte, 26)
	d := NewDemuxer(Sideband64k, &mockReader{})
	n, err := io.ReadFull(d, content)
	c.Assert(err, ErrorMatches, "foo")
	c.Assert(n, Equals, 0)
}

func (s *SidebandSuite) TestDecodeWithProgress(c *C) {
	expected := []byte("abcdefghijklmnopqrstuvwxyz")

	input := bytes.NewBuffer(nil)
	pktline.Write(input, PackData.WithPayload(expected[0:8]))
	pktline.Write(input, ProgressMessage.WithPayload([]byte{'F', 'O', 'O', '\n'}))
	pktline.Write(input, PackData.WithPayload(expected[8:16]))
	pktline.Write(input, PackData.WithPayload(expected[16:26]))

	output := bytes.NewBuffer(nil)
	content := make([]byte, 26)
	d := NewDemuxer(Sideband64k, input)
	d.Progress = output

	n, err := io.ReadFull(d, content)
	c.Assert(err, IsNil)
	c.Assert(n, Equals, 26)
	c.Assert(content, DeepEquals, expected)

	progress, err := io.ReadAll(output)
	c.Assert(err, IsNil)
	c.Assert(progress, DeepEquals, []byte{'F', 'O', 'O', '\n'})
}

<<<<<<< HEAD
=======
func (s *SidebandSuite) TestDecodeFlushEOF(c *C) {
	expected := []byte("abcdefghijklmnopqrstuvwxyz")

	input := bytes.NewBuffer(nil)
	e := pktline.NewEncoder(input)
	e.Encode(PackData.WithPayload(expected[0:8]))
	e.Encode(ProgressMessage.WithPayload([]byte{'F', 'O', 'O', '\n'}))
	e.Encode(PackData.WithPayload(expected[8:16]))
	e.Encode(PackData.WithPayload(expected[16:26]))
	e.Flush()
	e.Encode(PackData.WithPayload([]byte("bar\n")))

	output := bytes.NewBuffer(nil)
	content := bytes.NewBuffer(nil)
	d := NewDemuxer(Sideband64k, input)
	d.Progress = output

	n, err := content.ReadFrom(d)
	c.Assert(err, IsNil)
	c.Assert(n, Equals, int64(26))
	c.Assert(content.Bytes(), DeepEquals, expected)

	progress, err := io.ReadAll(output)
	c.Assert(err, IsNil)
	c.Assert(progress, DeepEquals, []byte{'F', 'O', 'O', '\n'})
}

>>>>>>> bdb35e19
func (s *SidebandSuite) TestDecodeWithUnknownChannel(c *C) {
	buf := bytes.NewBuffer(nil)
	pktline.Write(buf, []byte{'4', 'F', 'O', 'O', '\n'})

	content := make([]byte, 26)
	d := NewDemuxer(Sideband64k, buf)
	n, err := io.ReadFull(d, content)
	c.Assert(err, ErrorMatches, "unknown channel 4FOO\n")
	c.Assert(n, Equals, 0)
}

func (s *SidebandSuite) TestDecodeWithPending(c *C) {
	expected := []byte("abcdefghijklmnopqrstuvwxyz")

	buf := bytes.NewBuffer(nil)
	pktline.Write(buf, PackData.WithPayload(expected[0:8]))
	pktline.Write(buf, PackData.WithPayload(expected[8:16]))
	pktline.Write(buf, PackData.WithPayload(expected[16:26]))

	content := make([]byte, 13)
	d := NewDemuxer(Sideband64k, buf)
	n, err := io.ReadFull(d, content)
	c.Assert(err, IsNil)
	c.Assert(n, Equals, 13)
	c.Assert(content, DeepEquals, expected[0:13])

	n, err = d.Read(content)
	c.Assert(err, IsNil)
	c.Assert(n, Equals, 13)
	c.Assert(content, DeepEquals, expected[13:26])
}

func (s *SidebandSuite) TestDecodeErrMaxPacked(c *C) {
	buf := bytes.NewBuffer(nil)
	pktline.Write(buf, PackData.WithPayload(bytes.Repeat([]byte{'0'}, MaxPackedSize+1)))

	content := make([]byte, 13)
	d := NewDemuxer(Sideband, buf)
	n, err := io.ReadFull(d, content)
	c.Assert(err, Equals, ErrMaxPackedExceeded)
	c.Assert(n, Equals, 0)
}<|MERGE_RESOLUTION|>--- conflicted
+++ resolved
@@ -101,8 +101,6 @@
 	c.Assert(progress, DeepEquals, []byte{'F', 'O', 'O', '\n'})
 }
 
-<<<<<<< HEAD
-=======
 func (s *SidebandSuite) TestDecodeFlushEOF(c *C) {
 	expected := []byte("abcdefghijklmnopqrstuvwxyz")
 
@@ -130,7 +128,6 @@
 	c.Assert(progress, DeepEquals, []byte{'F', 'O', 'O', '\n'})
 }
 
->>>>>>> bdb35e19
 func (s *SidebandSuite) TestDecodeWithUnknownChannel(c *C) {
 	buf := bytes.NewBuffer(nil)
 	pktline.Write(buf, []byte{'4', 'F', 'O', 'O', '\n'})

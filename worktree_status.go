package git

import (
	"bytes"
	"errors"
	"io"
	"os"
	"path"
	"path/filepath"
	"strings"

	"github.com/go-git/go-billy/v6/util"
	"github.com/go-git/go-git/v6/config"
	"github.com/go-git/go-git/v6/plumbing"
	"github.com/go-git/go-git/v6/plumbing/filemode"
	"github.com/go-git/go-git/v6/plumbing/format/gitignore"
	"github.com/go-git/go-git/v6/plumbing/format/index"
	"github.com/go-git/go-git/v6/plumbing/object"
	"github.com/go-git/go-git/v6/utils/convert"
	"github.com/go-git/go-git/v6/utils/ioutil"
	"github.com/go-git/go-git/v6/utils/merkletrie"
	"github.com/go-git/go-git/v6/utils/merkletrie/filesystem"
	mindex "github.com/go-git/go-git/v6/utils/merkletrie/index"
	"github.com/go-git/go-git/v6/utils/merkletrie/noder"
	"github.com/go-git/go-git/v6/utils/sync"
)

var (
	// ErrDestinationExists in an Move operation means that the target exists on
	// the worktree.
	ErrDestinationExists = errors.New("destination exists")
	// ErrGlobNoMatches in an AddGlob if the glob pattern does not match any
	// files in the worktree.
	ErrGlobNoMatches = errors.New("glob pattern did not match any files")
	// ErrUnsupportedStatusStrategy occurs when an invalid StatusStrategy is used
	// when processing the Worktree status.
	ErrUnsupportedStatusStrategy = errors.New("unsupported status strategy")
)

// Status returns the working tree status.
func (w *Worktree) Status() (Status, error) {
	return w.StatusWithOptions(StatusOptions{Strategy: defaultStatusStrategy})
}

// StatusOptions defines the options for Worktree.StatusWithOptions().
type StatusOptions struct {
	Strategy StatusStrategy
}

// StatusWithOptions returns the working tree status.
func (w *Worktree) StatusWithOptions(o StatusOptions) (Status, error) {
	var hash plumbing.Hash

	ref, err := w.r.Head()
	if err != nil && err != plumbing.ErrReferenceNotFound {
		return nil, err
	}

	if err == nil {
		hash = ref.Hash()
	}

	return w.status(o.Strategy, hash)
}

func (w *Worktree) status(ss StatusStrategy, commit plumbing.Hash) (Status, error) {
	s, err := ss.new(w)
	if err != nil {
		return nil, err
	}

	left, err := w.diffCommitWithStaging(commit, false)
	if err != nil {
		return nil, err
	}

	for _, ch := range left {
		a, err := ch.Action()
		if err != nil {
			return nil, err
		}

		fs := s.File(nameFromAction(&ch))
		fs.Worktree = Unmodified

		switch a {
		case merkletrie.Delete:
			s.File(ch.From.String()).Staging = Deleted
		case merkletrie.Insert:
			s.File(ch.To.String()).Staging = Added
		case merkletrie.Modify:
			s.File(ch.To.String()).Staging = Modified
		}
	}

	right, err := w.diffStagingWithWorktree(false, true)
	if err != nil {
		return nil, err
	}

	for _, ch := range right {
		a, err := ch.Action()
		if err != nil {
			return nil, err
		}

		fs := s.File(nameFromAction(&ch))
		if fs.Staging == Untracked {
			fs.Staging = Unmodified
		}

		switch a {
		case merkletrie.Delete:
			fs.Worktree = Deleted
		case merkletrie.Insert:
			fs.Worktree = Untracked
			fs.Staging = Untracked
		case merkletrie.Modify:
			fs.Worktree = Modified
		}
	}

	return s, nil
}

func nameFromAction(ch *merkletrie.Change) string {
	name := ch.To.String()
	if name == "" {
		return ch.From.String()
	}

	return name
}

func (w *Worktree) diffStagingWithWorktree(reverse, excludeIgnoredChanges bool) (merkletrie.Changes, error) {
	idx, err := w.r.Storer.Index()
	if err != nil {
		return nil, err
	}

	cfg, err := w.r.ConfigScoped(config.SystemScope)
	if err != nil {
		return nil, err
	}

<<<<<<< HEAD
	from := mindex.NewRootNode(idx, cfg.Core.FileMode)
	submodules, err := w.getSubmodulesStatus()
=======
	cfg, err := w.r.ConfigScoped(config.SystemScope)
>>>>>>> 637b6aa7
	if err != nil {
		return nil, err
	}

	fsOpts := filesystem.Options{
		AutoCRLF: cfg.Core.AutoCRLF == "true" || cfg.Core.AutoCRLF == "input",
	}

	to := filesystem.NewRootNodeWithOptions(w.Filesystem, submodules, fsOpts)

	var c merkletrie.Changes
	if reverse {
		c, err = merkletrie.DiffTree(to, from, diffTreeIsEquals)
	} else {
		c, err = merkletrie.DiffTree(from, to, diffTreeIsEquals)
	}

	if err != nil {
		return nil, err
	}

	if excludeIgnoredChanges {
		return w.excludeIgnoredChanges(c), nil
	}
	return c, nil
}

func (w *Worktree) excludeIgnoredChanges(changes merkletrie.Changes) merkletrie.Changes {
	patterns, err := gitignore.ReadPatterns(w.Filesystem, nil)
	if err != nil {
		return changes
	}

	patterns = append(patterns, w.Excludes...)

	if len(patterns) == 0 {
		return changes
	}

	m := gitignore.NewMatcher(patterns)

	var res merkletrie.Changes
	for _, ch := range changes {
		var path []string
		for _, n := range ch.To {
			path = append(path, n.Name())
		}
		if len(path) == 0 {
			for _, n := range ch.From {
				path = append(path, n.Name())
			}
		}
		if len(path) != 0 {
			isDir := (len(ch.To) > 0 && ch.To.IsDir()) || (len(ch.From) > 0 && ch.From.IsDir())
			if m.Match(path, isDir) {
				if len(ch.From) == 0 {
					continue
				}
			}
		}
		res = append(res, ch)
	}
	return res
}

func (w *Worktree) getSubmodulesStatus() (map[string]plumbing.Hash, error) {
	o := map[string]plumbing.Hash{}

	sub, err := w.Submodules()
	if err != nil {
		return nil, err
	}

	status, err := sub.Status()
	if err != nil {
		return nil, err
	}

	for _, s := range status {
		if s.Current.IsZero() {
			o[s.Path] = s.Expected
			continue
		}

		o[s.Path] = s.Current
	}

	return o, nil
}

func (w *Worktree) diffCommitWithStaging(commit plumbing.Hash, reverse bool) (merkletrie.Changes, error) {
	var t *object.Tree
	if !commit.IsZero() {
		c, err := w.r.CommitObject(commit)
		if err != nil {
			return nil, err
		}

		t, err = c.Tree()
		if err != nil {
			return nil, err
		}
	}

	return w.diffTreeWithStaging(t, reverse)
}

func (w *Worktree) diffTreeWithStaging(t *object.Tree, reverse bool) (merkletrie.Changes, error) {
	var from noder.Noder
	if t != nil {
		from = object.NewTreeRootNode(t)
	}

	idx, err := w.r.Storer.Index()
	if err != nil {
		return nil, err
	}

	cfg, err := w.r.ConfigScoped(config.SystemScope)
	if err != nil {
		return nil, err
	}

	to := mindex.NewRootNode(idx, cfg.Core.FileMode)

	if reverse {
		return merkletrie.DiffTree(to, from, diffTreeIsEquals)
	}

	return merkletrie.DiffTree(from, to, diffTreeIsEquals)
}

var emptyNoderHash = make([]byte, 24)

// diffTreeIsEquals is a implementation of noder.Equals, used to compare
// noder.Noder, it compare the content and the length of the hashes.
//
// Since some of the noder.Noder implementations doesn't compute a hash for
// some directories, if any of the hashes is a 24-byte slice of zero values
// the comparison is not done and the hashes are take as different.
func diffTreeIsEquals(a, b noder.Hasher) bool {
	hashA := a.Hash()
	hashB := b.Hash()

	if bytes.Equal(hashA, emptyNoderHash) || bytes.Equal(hashB, emptyNoderHash) {
		return false
	}

	return bytes.Equal(hashA, hashB)
}

// Add adds the file contents of a file in the worktree to the index. if the
// file is already staged in the index no error is returned. If a file deleted
// from the Workspace is given, the file is removed from the index. If a
// directory given, adds the files and all his sub-directories recursively in
// the worktree to the index. If any of the files is already staged in the index
// no error is returned. When path is a file, the blob.Hash is returned.
func (w *Worktree) Add(path string) (plumbing.Hash, error) {
	// TODO(mcuadros): deprecate in favor of AddWithOption in v6.
	return w.doAdd(path, make([]gitignore.Pattern, 0), false)
}

func (w *Worktree) doAddDirectory(idx *index.Index, s Status, directory string, ignorePattern []gitignore.Pattern) (added bool, err error) {
	if len(ignorePattern) > 0 {
		m := gitignore.NewMatcher(ignorePattern)
		matchPath := strings.Split(directory, string(os.PathSeparator))
		if m.Match(matchPath, true) {
			// ignore
			return false, nil
		}
	}

	directory = filepath.ToSlash(filepath.Clean(directory))

	for name := range s {
		if !isPathInDirectory(name, directory) {
			continue
		}

		var a bool
		a, _, err = w.doAddFile(idx, s, name, ignorePattern)
		if err != nil {
			return
		}

		added = added || a
	}

	return
}

func isPathInDirectory(path, directory string) bool {
	return directory == "." || strings.HasPrefix(path, directory+"/")
}

// AddWithOptions file contents to the index,  updates the index using the
// current content found in the working tree, to prepare the content staged for
// the next commit.
//
// It typically adds the current content of existing paths as a whole, but with
// some options it can also be used to add content with only part of the changes
// made to the working tree files applied, or remove paths that do not exist in
// the working tree anymore.
func (w *Worktree) AddWithOptions(opts *AddOptions) error {
	if err := opts.Validate(w.r); err != nil {
		return err
	}

	if opts.All {
		_, err := w.doAdd(".", w.Excludes, false)
		return err
	}

	if opts.Glob != "" {
		return w.AddGlob(opts.Glob)
	}

	_, err := w.doAdd(opts.Path, make([]gitignore.Pattern, 0), opts.SkipStatus)
	return err
}

func (w *Worktree) doAdd(path string, ignorePattern []gitignore.Pattern, skipStatus bool) (plumbing.Hash, error) {
	idx, err := w.r.Storer.Index()
	if err != nil {
		return plumbing.ZeroHash, err
	}

	var h plumbing.Hash
	var added bool

	fi, err := w.Filesystem.Lstat(path)

	// status is required for doAddDirectory
	var s Status
	var err2 error
	if !skipStatus || fi == nil || fi.IsDir() {
		s, err2 = w.Status()
		if err2 != nil {
			return plumbing.ZeroHash, err2
		}
	}

	path = filepath.Clean(path)

	if err != nil || !fi.IsDir() {
		added, h, err = w.doAddFile(idx, s, path, ignorePattern)
	} else {
		added, err = w.doAddDirectory(idx, s, path, ignorePattern)
	}

	if err != nil {
		return h, err
	}

	if !added {
		return h, nil
	}

	return h, w.r.Storer.SetIndex(idx)
}

// AddGlob adds all paths, matching pattern, to the index. If pattern matches a
// directory path, all directory contents are added to the index recursively. No
// error is returned if all matching paths are already staged in index.
func (w *Worktree) AddGlob(pattern string) error {
	// TODO(mcuadros): deprecate in favor of AddWithOption in v6.
	files, err := util.Glob(w.Filesystem, pattern)
	if err != nil {
		return err
	}

	if len(files) == 0 {
		return ErrGlobNoMatches
	}

	s, err := w.Status()
	if err != nil {
		return err
	}

	idx, err := w.r.Storer.Index()
	if err != nil {
		return err
	}

	var saveIndex bool
	for _, file := range files {
		fi, err := w.Filesystem.Lstat(file)
		if err != nil {
			return err
		}

		var added bool
		if fi.IsDir() {
			added, err = w.doAddDirectory(idx, s, file, make([]gitignore.Pattern, 0))
		} else {
			added, _, err = w.doAddFile(idx, s, file, make([]gitignore.Pattern, 0))
		}

		if err != nil {
			return err
		}

		if !saveIndex && added {
			saveIndex = true
		}
	}

	if saveIndex {
		return w.r.Storer.SetIndex(idx)
	}

	return nil
}

// doAddFile create a new blob from path and update the index, added is true if
// the file added is different from the index.
// if s status is nil will skip the status check and update the index anyway
func (w *Worktree) doAddFile(idx *index.Index, s Status, path string, ignorePattern []gitignore.Pattern) (added bool, h plumbing.Hash, err error) {
	if s != nil && s.File(path).Worktree == Unmodified {
		return false, h, nil
	}
	if len(ignorePattern) > 0 {
		m := gitignore.NewMatcher(ignorePattern)
		matchPath := strings.Split(path, string(os.PathSeparator))
		if m.Match(matchPath, true) {
			// ignore
			return false, h, nil
		}
	}

	h, err = w.copyFileToStorage(path)
	if err != nil {
		if os.IsNotExist(err) {
			added = true
			h, err = w.deleteFromIndex(idx, path)
		}

		return
	}

	if err := w.addOrUpdateFileToIndex(idx, path, h); err != nil {
		return false, h, err
	}

	return true, h, err
}

func (w *Worktree) copyFileToStorage(path string) (hash plumbing.Hash, err error) {
	fi, err := w.Filesystem.Lstat(path)
	if err != nil {
		return plumbing.ZeroHash, err
	}

	obj := w.r.Storer.NewEncodedObject()
	obj.SetType(plumbing.BlobObject)
	obj.SetSize(fi.Size())

	writer, err := obj.Writer()
	if err != nil {
		return plumbing.ZeroHash, err
	}

	defer ioutil.CheckClose(writer, &err)

	if fi.Mode()&os.ModeSymlink != 0 {
		err = w.fillEncodedObjectFromSymlink(writer, path, fi)
	} else {
		err = w.fillEncodedObjectFromFile(writer, path, fi)
	}

	if err != nil {
		return plumbing.ZeroHash, err
	}

	return w.r.Storer.SetEncodedObject(obj)
}

func (w *Worktree) fillEncodedObjectFromFile(dst io.Writer, path string, _ os.FileInfo) (err error) {
	file, err := w.Filesystem.Open(path)
	if err != nil {
		return err
	}
	defer ioutil.CheckClose(file, &err)

	cfg, err := w.r.ConfigScoped(config.SystemScope)
	if err != nil {
		return err
	}

	switch cfg.Core.AutoCRLF {
	case "true", "input":
		br := sync.GetBufioReader(file)
		defer sync.PutBufioReader(br)

		stat, err := convert.GetStat(br)
		if err != nil {
			return err
		}

		if _, err = file.Seek(0, io.SeekStart); err != nil {
			return err
		}

		if !stat.IsBinary() {
			dst = convert.NewLFWriter(dst)
		}
	}

	_, err = ioutil.CopyBufferPool(dst, file)
	return err
}

func (w *Worktree) fillEncodedObjectFromSymlink(dst io.Writer, path string, _ os.FileInfo) error {
	target, err := w.Filesystem.Readlink(path)
	if err != nil {
		return err
	}

	_, err = dst.Write([]byte(target))
	return err
}

func (w *Worktree) addOrUpdateFileToIndex(idx *index.Index, filename string, h plumbing.Hash) error {
	e, err := idx.Entry(filename)
	if err != nil && err != index.ErrEntryNotFound {
		return err
	}

	if err == index.ErrEntryNotFound {
		return w.doAddFileToIndex(idx, filename, h)
	}

	return w.doUpdateFileToIndex(e, filename, h)
}

func (w *Worktree) doAddFileToIndex(idx *index.Index, filename string, h plumbing.Hash) error {
	return w.doUpdateFileToIndex(idx.Add(filename), filename, h)
}

func (w *Worktree) doUpdateFileToIndex(e *index.Entry, filename string, h plumbing.Hash) error {
	info, err := w.Filesystem.Lstat(filename)
	if err != nil {
		return err
	}

	e.Hash = h
	e.ModifiedAt = info.ModTime()
	e.Mode, err = filemode.NewFromOSFileMode(info.Mode())
	if err != nil {
		return err
	}

	// The entry size must always reflect the current state, otherwise
	// it will cause go-git's Worktree.Status() to divert from "git status".
	// The size of a symlink is the length of the path to the target.
	// The size of Regular and Executable files is the size of the files.
	e.Size = uint32(info.Size())

	fillSystemInfo(e, info.Sys())
	return nil
}

// Remove removes files from the working tree and from the index.
func (w *Worktree) Remove(path string) (plumbing.Hash, error) {
	// TODO(mcuadros): remove plumbing.Hash from signature at v5.
	idx, err := w.r.Storer.Index()
	if err != nil {
		return plumbing.ZeroHash, err
	}

	var h plumbing.Hash

	fi, err := w.Filesystem.Lstat(path)
	if err != nil || !fi.IsDir() {
		h, err = w.doRemoveFile(idx, path)
	} else {
		_, err = w.doRemoveDirectory(idx, path)
	}
	if err != nil {
		return h, err
	}

	return h, w.r.Storer.SetIndex(idx)
}

func (w *Worktree) doRemoveDirectory(idx *index.Index, directory string) (removed bool, err error) {
	files, err := w.Filesystem.ReadDir(directory)
	if err != nil {
		return false, err
	}

	for _, file := range files {
		name := path.Join(directory, file.Name())

		var r bool
		if file.IsDir() {
			r, err = w.doRemoveDirectory(idx, name)
		} else {
			_, err = w.doRemoveFile(idx, name)
			if err == index.ErrEntryNotFound {
				err = nil
			}
		}

		if err != nil {
			return
		}

		if !removed && r {
			removed = true
		}
	}

	err = w.removeEmptyDirectory(directory)
	return
}

func (w *Worktree) removeEmptyDirectory(path string) error {
	files, err := w.Filesystem.ReadDir(path)
	if err != nil {
		return err
	}

	if len(files) != 0 {
		return nil
	}

	return w.Filesystem.Remove(path)
}

func (w *Worktree) doRemoveFile(idx *index.Index, path string) (plumbing.Hash, error) {
	hash, err := w.deleteFromIndex(idx, path)
	if err != nil {
		return plumbing.ZeroHash, err
	}

	return hash, w.deleteFromFilesystem(path)
}

func (w *Worktree) deleteFromIndex(idx *index.Index, path string) (plumbing.Hash, error) {
	e, err := idx.Remove(path)
	if err != nil {
		return plumbing.ZeroHash, err
	}

	return e.Hash, nil
}

func (w *Worktree) deleteFromFilesystem(path string) error {
	err := w.Filesystem.Remove(path)
	if os.IsNotExist(err) {
		return nil
	}

	return err
}

// RemoveGlob removes all paths, matching pattern, from the index. If pattern
// matches a directory path, all directory contents are removed from the index
// recursively.
func (w *Worktree) RemoveGlob(pattern string) error {
	idx, err := w.r.Storer.Index()
	if err != nil {
		return err
	}

	entries, err := idx.Glob(pattern)
	if err != nil {
		return err
	}

	for _, e := range entries {
		file := filepath.FromSlash(e.Name)
		if _, err := w.Filesystem.Lstat(file); err != nil && !os.IsNotExist(err) {
			return err
		}

		if _, err := w.doRemoveFile(idx, file); err != nil {
			return err
		}

		dir, _ := filepath.Split(file)
		if err := w.removeEmptyDirectory(dir); err != nil {
			return err
		}
	}

	return w.r.Storer.SetIndex(idx)
}

// Move moves or rename a file in the worktree and the index, directories are
// not supported.
func (w *Worktree) Move(from, to string) (plumbing.Hash, error) {
	// TODO(mcuadros): support directories and/or implement support for glob
	if _, err := w.Filesystem.Lstat(from); err != nil {
		return plumbing.ZeroHash, err
	}

	if _, err := w.Filesystem.Lstat(to); err == nil {
		return plumbing.ZeroHash, ErrDestinationExists
	}

	idx, err := w.r.Storer.Index()
	if err != nil {
		return plumbing.ZeroHash, err
	}

	hash, err := w.deleteFromIndex(idx, from)
	if err != nil {
		return plumbing.ZeroHash, err
	}

	if err := w.Filesystem.Rename(from, to); err != nil {
		return hash, err
	}

	if err := w.addOrUpdateFileToIndex(idx, to, hash); err != nil {
		return hash, err
	}

	return hash, w.r.Storer.SetIndex(idx)
}<|MERGE_RESOLUTION|>--- conflicted
+++ resolved
@@ -143,12 +143,8 @@
 		return nil, err
 	}
 
-<<<<<<< HEAD
 	from := mindex.NewRootNode(idx, cfg.Core.FileMode)
 	submodules, err := w.getSubmodulesStatus()
-=======
-	cfg, err := w.r.ConfigScoped(config.SystemScope)
->>>>>>> 637b6aa7
 	if err != nil {
 		return nil, err
 	}
@@ -267,12 +263,7 @@
 		return nil, err
 	}
 
-	cfg, err := w.r.ConfigScoped(config.SystemScope)
-	if err != nil {
-		return nil, err
-	}
-
-	to := mindex.NewRootNode(idx, cfg.Core.FileMode)
+	to := mindex.NewRootNode(idx, "")
 
 	if reverse {
 		return merkletrie.DiffTree(to, from, diffTreeIsEquals)

--- conflicted
+++ resolved
@@ -25,12 +25,8 @@
 	for i := 0; i < b.N; i++ {
 		w, err := newPackWrite(fs)
 
-<<<<<<< HEAD
-	fs := s.TemporalFilesystem(c)
-=======
 		require.NoError(b, err)
 		_, err = io.Copy(w, f.Packfile())
->>>>>>> dfe805c8
 
 		require.NoError(b, err)
 		require.NoError(b, w.Close())
@@ -83,13 +79,8 @@
 	assert.True(t, objFound)
 }
 
-<<<<<<< HEAD
-func (s *SuiteDotGit) TestNewObjectPackUnused(c *C) {
-	fs := s.TemporalFilesystem(c)
-=======
 func TestNewObjectPackUnused(t *testing.T) {
 	t.Parallel()
->>>>>>> dfe805c8
 
 	fs := osfs.New(t.TempDir())
 	dot := New(fs)
@@ -157,15 +148,10 @@
 	assert.Equal(t, "280", string(head))
 }
 
-<<<<<<< HEAD
-func (s *SuiteDotGit) TestPackWriterUnusedNotify(c *C) {
-	fs := s.TemporalFilesystem(c)
-
-=======
 func TestPackWriterUnusedNotify(t *testing.T) {
 	fs := osfs.New(t.TempDir())
->>>>>>> dfe805c8
-	w, err := newPackWrite(fs)
+
+  w, err := newPackWrite(fs)
 	require.NoError(t, err)
 
 	w.Notify = func(h plumbing.Hash, idx *idxfile.Writer) {
